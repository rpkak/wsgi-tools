--- conflicted
+++ resolved
@@ -10,16 +10,14 @@
 class BasicAuth:
     """A WSGI-app which asks you to authenticate if you arn't and forwards the request othervise.
 
-<<<<<<< HEAD
     Args:
         app: The WSGI app with authenticated only access
         is_correct: a function which processes from the username and the passwd, whether it is
             correct or wrong.
         realm (str, optional): What is forbitten without authentication.
-=======
+
     Attributes:
         user (str): The user which is logged in in this request.
->>>>>>> c3d76148
     """
 
     @property
